/*
 * For a detailed explanation regarding each configuration property and type check, visit:
 * https://jestjs.io/docs/configuration
 */
module.exports = {
	clearMocks: true,
	collectCoverageFrom: ['src/**/*.ts', 'src/**/*.tsx'],
	coverageDirectory: 'coverage',
	errorOnDeprecated: true,
<<<<<<< HEAD
	testEnvironment: 'jsdom',
=======
	transform: {
		'^.+\\.(t|j)sx?$': ['@swc/jest'],
	},
>>>>>>> fe534bea
};<|MERGE_RESOLUTION|>--- conflicted
+++ resolved
@@ -7,11 +7,8 @@
 	collectCoverageFrom: ['src/**/*.ts', 'src/**/*.tsx'],
 	coverageDirectory: 'coverage',
 	errorOnDeprecated: true,
-<<<<<<< HEAD
 	testEnvironment: 'jsdom',
-=======
 	transform: {
 		'^.+\\.(t|j)sx?$': ['@swc/jest'],
 	},
->>>>>>> fe534bea
 };