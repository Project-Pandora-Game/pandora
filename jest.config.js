/*
 * For a detailed explanation regarding each configuration property and type check, visit:
 * https://jestjs.io/docs/configuration
 */
module.exports = {
	clearMocks: true,
	collectCoverageFrom: ['src/**/*.ts', 'src/**/*.tsx'],
	coverageDirectory: 'coverage',
	errorOnDeprecated: true,
<<<<<<< HEAD
	preset: '@shelf/jest-mongodb',
	watchPathIgnorePatterns: ['globalConfig'],
=======
	transform: {
		'^.+\\.(t|j)sx?$': ['@swc/jest'],
	},
>>>>>>> fe534bea
};<|MERGE_RESOLUTION|>--- conflicted
+++ resolved
@@ -7,12 +7,8 @@
 	collectCoverageFrom: ['src/**/*.ts', 'src/**/*.tsx'],
 	coverageDirectory: 'coverage',
 	errorOnDeprecated: true,
-<<<<<<< HEAD
-	preset: '@shelf/jest-mongodb',
 	watchPathIgnorePatterns: ['globalConfig'],
-=======
 	transform: {
 		'^.+\\.(t|j)sx?$': ['@swc/jest'],
 	},
->>>>>>> fe534bea
 };