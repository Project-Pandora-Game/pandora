--- conflicted
+++ resolved
@@ -13,31 +13,23 @@
 		"start": "node --enable-source-maps -r dotenv/config dist/index.js",
 		"lint": "eslint --max-warnings 0 .",
 		"lint:fix": "eslint --fix .",
-<<<<<<< HEAD
+		"test": "jest",
+		"test:coverage": "jest --coverage",
+		"test:watch": "jest --watch",
 		"postinstall": "node scripts/postinstall.js"
 	},
 	"devDependencies": {
-		"@types/node": "^16.6.1",
-=======
-		"test": "jest",
-		"test:coverage": "jest --coverage",
-		"test:watch": "jest --watch"
-	},
-	"devDependencies": {
-		"@babel/core": "^7.16.10",
+		"@babel/core": "^7.16.12",
 		"@babel/preset-env": "^7.16.11",
 		"@babel/preset-typescript": "^7.16.7",
 		"@types/jest": "^27.4.0",
->>>>>>> 7d1eaec4
+		"@types/node": "^16.6.1",
 		"@typescript-eslint/eslint-plugin": "^4.29.0",
 		"@typescript-eslint/parser": "^4.29.0",
 		"babel-jest": "^27.4.6",
 		"eslint": "^7.32.0",
-<<<<<<< HEAD
+		"jest": "^27.4.7",
 		"nodemon": "^2.0.15",
-=======
-		"jest": "^27.4.7",
->>>>>>> 7d1eaec4
 		"tslib": "^2.3.0",
 		"typescript": "^4.3.5"
 	},
