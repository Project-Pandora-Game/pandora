--- conflicted
+++ resolved
@@ -17,13 +17,8 @@
 		"build": "tsc -p ./tsconfig.src.json",
 		"build:swc": "swc src -d dist",
 		"predev": "rimraf dist",
-<<<<<<< HEAD
 		"dev": "tsc -p ./tsconfig.src.json -w",
-		"lint": "eslint --max-warnings 0 .",
-=======
-		"dev": "echo \"Error: no dev command specified\" && exit 1",
 		"lint": "eslint --max-warnings 0 --report-unused-disable-directives .",
->>>>>>> e2c44a15
 		"lint:fix": "eslint --fix .",
 		"type-check": "tsc -p . --noEmit",
 		"type-check:test": "tsc -p ./tsconfig.test.json --noEmit",
@@ -36,14 +31,11 @@
 		"postinstall": "node scripts/postinstall.cjs"
 	},
 	"dependencies": {
-<<<<<<< HEAD
 		"@types/node": "^17.0.31",
+		"lodash": "^4.17.21",
 		"rimraf": "^3.0.2",
 		"tslib": "^2.4.0",
 		"typescript": "^4.6.4"
-=======
-		"lodash": "^4.17.21"
->>>>>>> e2c44a15
 	},
 	"devDependencies": {
 		"@swc/cli": "^0.1.57",
@@ -53,14 +45,7 @@
 		"@typescript-eslint/eslint-plugin": "^5.22.0",
 		"@typescript-eslint/parser": "^5.22.0",
 		"eslint": "^8.14.0",
-<<<<<<< HEAD
-		"jest": "^28.0.3"
-=======
 		"jest": "^28.0.3",
-		"rimraf": "^3.0.2",
-		"ts-mockito": "^2.6.1",
-		"tslib": "^2.4.0",
-		"typescript": "^4.6.4"
->>>>>>> e2c44a15
+		"ts-mockito": "^2.6.1"
 	}
 }