{
	"name": "pandora-server-directory",
	"version": "0.1.0",
	"private": true,
	"repository": "github:Project-Pandora-Game/pandora-server-directory",
	"license": "GPL-3.0-or-later",
	"engines": {
		"node": ">=16.x"
	},
	"scripts": {
		"prebuild": "rimraf dist",
		"build": "tsc -p ./tsconfig.src.json",
		"build:swc": "swc src -d dist",
		"predev": "rimraf dist",
<<<<<<< HEAD
		"dev": "tsc-watch -p ./tsconfig.src.json --noClear --onFirstSuccess \"nodemon --watch dist --watch .env --signal SIGTERM --enable-source-maps -r dotenv/config dist/index.js --development\"",
		"start": "node --enable-source-maps -r dotenv/config dist/index.js",
		"lint": "eslint --max-warnings 0 .",
=======
		"dev": "echo \"Error: no dev command specified\" && exit 1",
		"lint": "eslint --max-warnings 0 --report-unused-disable-directives .",
>>>>>>> e2c44a15
		"lint:fix": "eslint --fix .",
		"type-check": "tsc -p . --noEmit",
		"type-check:test": "tsc -p ./tsconfig.test.json --noEmit",
		"type-check:src": "tsc -p ./tsconfig.src.json --noEmit",
		"test": "jest",
		"test:coverage": "jest --coverage",
		"test:watch": "jest --watch",
		"postinstall": "node scripts/postinstall.cjs"
	},
	"dependencies": {
		"lodash": "^4.17.21"
	},
	"devDependencies": {
		"@swc/cli": "^0.1.57",
		"@swc/core": "^1.2.177",
		"@swc/jest": "^0.2.20",
		"@types/async-lock": "^1.1.3",
		"@types/jest": "^27.4.0",
		"@types/lodash": "^4.14.178",
		"@types/node": "^17.0.13",
		"@types/nodemailer": "^6.4.4",
		"@typescript-eslint/eslint-plugin": "^5.22.0",
		"@typescript-eslint/parser": "^5.22.0",
		"eslint": "^8.14.0",
		"jest": "^28.0.3",
		"nodemon": "^2.0.15",
		"rimraf": "^3.0.2",
<<<<<<< HEAD
		"tsc-watch": "^5.0.3",
=======
		"ts-mockito": "^2.6.1",
>>>>>>> e2c44a15
		"tslib": "^2.4.0",
		"typescript": "^4.6.4"
	},
	"dependencies": {
		"argon2": "^0.28.3",
		"async-lock": "^1.3.0",
		"dotenv": "^14.3.2",
		"lodash": "^4.17.21",
		"mongodb": "^4.3.1",
		"mongodb-memory-server": "^8.4.0",
		"nanoid": "^3.2.0",
		"nodemailer": "^6.7.2",
		"pandora-common": "github:Project-Pandora-Game/pandora-common#3062cbc",
		"socket.io": "^4.4.1"
	}
}<|MERGE_RESOLUTION|>--- conflicted
+++ resolved
@@ -12,14 +12,9 @@
 		"build": "tsc -p ./tsconfig.src.json",
 		"build:swc": "swc src -d dist",
 		"predev": "rimraf dist",
-<<<<<<< HEAD
 		"dev": "tsc-watch -p ./tsconfig.src.json --noClear --onFirstSuccess \"nodemon --watch dist --watch .env --signal SIGTERM --enable-source-maps -r dotenv/config dist/index.js --development\"",
 		"start": "node --enable-source-maps -r dotenv/config dist/index.js",
-		"lint": "eslint --max-warnings 0 .",
-=======
-		"dev": "echo \"Error: no dev command specified\" && exit 1",
 		"lint": "eslint --max-warnings 0 --report-unused-disable-directives .",
->>>>>>> e2c44a15
 		"lint:fix": "eslint --fix .",
 		"type-check": "tsc -p . --noEmit",
 		"type-check:test": "tsc -p ./tsconfig.test.json --noEmit",
@@ -30,7 +25,16 @@
 		"postinstall": "node scripts/postinstall.cjs"
 	},
 	"dependencies": {
-		"lodash": "^4.17.21"
+		"argon2": "^0.28.3",
+		"async-lock": "^1.3.0",
+		"dotenv": "^14.3.2",
+		"lodash": "^4.17.21",
+		"mongodb": "^4.3.1",
+		"mongodb-memory-server": "^8.4.0",
+		"nanoid": "^3.2.0",
+		"nodemailer": "^6.7.2",
+		"pandora-common": "github:Project-Pandora-Game/pandora-common#3062cbc",
+		"socket.io": "^4.4.1"
 	},
 	"devDependencies": {
 		"@swc/cli": "^0.1.57",
@@ -47,24 +51,9 @@
 		"jest": "^28.0.3",
 		"nodemon": "^2.0.15",
 		"rimraf": "^3.0.2",
-<<<<<<< HEAD
+		"ts-mockito": "^2.6.1",
 		"tsc-watch": "^5.0.3",
-=======
-		"ts-mockito": "^2.6.1",
->>>>>>> e2c44a15
 		"tslib": "^2.4.0",
 		"typescript": "^4.6.4"
-	},
-	"dependencies": {
-		"argon2": "^0.28.3",
-		"async-lock": "^1.3.0",
-		"dotenv": "^14.3.2",
-		"lodash": "^4.17.21",
-		"mongodb": "^4.3.1",
-		"mongodb-memory-server": "^8.4.0",
-		"nanoid": "^3.2.0",
-		"nodemailer": "^6.7.2",
-		"pandora-common": "github:Project-Pandora-Game/pandora-common#3062cbc",
-		"socket.io": "^4.4.1"
 	}
 }