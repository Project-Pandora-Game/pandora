{
	"name": "pandora-server-directory",
	"version": "0.1.0",
	"private": true,
	"repository": "github:Project-Pandora-Game/pandora-server-directory",
	"license": "GPL-3.0-or-later",
	"engines": {
		"node": ">=16.x"
	},
	"scripts": {
		"prebuild": "rimraf dist",
		"build": "tsc -p ./tsconfig.src.json",
<<<<<<< HEAD
		"dev": "nodemon -e ts --ignore dist --exec \"yarn build && yarn start\"",
		"start": "node --enable-source-maps -r dotenv/config dist/index.js",
=======
		"predev": "rimraf dist",
		"dev": "echo \"Error: no dev command specified\" && exit 1",
>>>>>>> 0f3517c1
		"lint": "eslint --max-warnings 0 .",
		"lint:fix": "eslint --fix .",
		"type-check": "tsc -p . --noEmit",
		"type-check:test": "tsc -p ./tsconfig.test.json --noEmit",
		"type-check:src": "tsc -p ./tsconfig.src.json --noEmit",
		"test": "jest",
		"test:coverage": "jest --coverage",
		"test:watch": "jest --watch",
		"postinstall": "node scripts/postinstall.js"
	},
	"devDependencies": {
		"@babel/core": "^7.16.12",
		"@babel/preset-env": "^7.16.11",
		"@babel/preset-typescript": "^7.16.7",
		"@shelf/jest-mongodb": "^2.2.0",
		"@travellocal/babel-plugin-declare-const-enum": "^0.0.4",
		"@types/async-lock": "^1.1.3",
		"@types/jest": "^27.4.0",
		"@types/lodash": "^4.14.178",
		"@types/node": "^17.0.13",
		"@types/nodemailer": "^6.4.4",
		"@typescript-eslint/eslint-plugin": "^5.10.1",
		"@typescript-eslint/parser": "^5.10.1",
		"babel-jest": "^27.4.6",
		"eslint": "^8.7.0",
		"jest": "^27.4.7",
<<<<<<< HEAD
		"nodemon": "^2.0.15",
		"tslib": "^2.3.1",
		"typescript": "^4.5.5"
	},
	"dependencies": {
		"argon2": "^0.28.3",
		"async-lock": "^1.3.0",
		"dotenv": "^14.3.2",
		"lodash": "^4.17.21",
		"mongodb": "^4.3.1",
		"mongodb-memory-server": "^8.4.0",
		"nanoid": "^3.2.0",
		"nodemailer": "^6.7.2",
		"pandora-common": "github:Project-Pandora-Game/pandora-common#e75d15a",
		"socket.io": "^4.4.1"
=======
		"rimraf": "^3.0.2",
		"tslib": "^2.3.0",
		"typescript": "^4.3.5"
>>>>>>> 0f3517c1
	}
}<|MERGE_RESOLUTION|>--- conflicted
+++ resolved
@@ -10,13 +10,9 @@
 	"scripts": {
 		"prebuild": "rimraf dist",
 		"build": "tsc -p ./tsconfig.src.json",
-<<<<<<< HEAD
+		"predev": "rimraf dist",
 		"dev": "nodemon -e ts --ignore dist --exec \"yarn build && yarn start\"",
 		"start": "node --enable-source-maps -r dotenv/config dist/index.js",
-=======
-		"predev": "rimraf dist",
-		"dev": "echo \"Error: no dev command specified\" && exit 1",
->>>>>>> 0f3517c1
 		"lint": "eslint --max-warnings 0 .",
 		"lint:fix": "eslint --fix .",
 		"type-check": "tsc -p . --noEmit",
@@ -43,8 +39,8 @@
 		"babel-jest": "^27.4.6",
 		"eslint": "^8.7.0",
 		"jest": "^27.4.7",
-<<<<<<< HEAD
 		"nodemon": "^2.0.15",
+		"rimraf": "^3.0.2",
 		"tslib": "^2.3.1",
 		"typescript": "^4.5.5"
 	},
@@ -59,10 +55,5 @@
 		"nodemailer": "^6.7.2",
 		"pandora-common": "github:Project-Pandora-Game/pandora-common#e75d15a",
 		"socket.io": "^4.4.1"
-=======
-		"rimraf": "^3.0.2",
-		"tslib": "^2.3.0",
-		"typescript": "^4.3.5"
->>>>>>> 0f3517c1
 	}
 }