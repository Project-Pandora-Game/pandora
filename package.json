{
	"name": "pandora-server-directory",
	"version": "0.1.0",
	"private": true,
	"repository": "github:Project-Pandora-Game/pandora-server-directory",
	"license": "GPL-3.0-or-later",
	"engines": {
		"node": ">=16.x"
	},
	"scripts": {
		"prebuild": "rimraf dist",
		"build": "tsc -p ./tsconfig.src.json",
		"build:swc": "swc src -d dist",
		"predev": "rimraf dist",
<<<<<<< HEAD
		"dev": "tsc-watch -p ./tsconfig.src.json --noClear --onFirstSuccess \"nodemon --watch dist --watch .env --signal SIGTERM --enable-source-maps -r dotenv/config dist/index.js --development\"",
		"start": "node --enable-source-maps -r dotenv/config dist/index.js",
		"lint": "eslint --max-warnings 0 .",
=======
		"dev": "echo \"Error: no dev command specified\" && exit 1",
		"lint": "eslint --max-warnings 0 --report-unused-disable-directives .",
>>>>>>> e2c44a15
		"lint:fix": "eslint --fix .",
		"type-check": "tsc -p . --noEmit",
		"type-check:test": "tsc -p ./tsconfig.test.json --noEmit",
		"type-check:src": "tsc -p ./tsconfig.src.json --noEmit",
		"test": "jest",
		"test:coverage": "jest --coverage",
		"test:watch": "jest --watch",
		"postinstall": "node scripts/postinstall.cjs"
	},
	"dependencies": {
		"lodash": "^4.17.21"
	},
	"devDependencies": {
		"@swc/cli": "^0.1.57",
		"@swc/core": "^1.2.177",
		"@swc/jest": "^0.2.20",
		"@types/express": "^4.17.13",
		"@types/jest": "^27.4.0",
		"@types/node": "^17.0.12",
		"@typescript-eslint/eslint-plugin": "^5.22.0",
		"@typescript-eslint/parser": "^5.22.0",
		"eslint": "^8.14.0",
		"jest": "^28.0.3",
		"nodemon": "^2.0.16",
		"rimraf": "^3.0.2",
<<<<<<< HEAD
		"tsc-watch": "^5.0.3",
=======
		"ts-mockito": "^2.6.1",
>>>>>>> e2c44a15
		"tslib": "^2.4.0",
		"typescript": "^4.6.4"
	},
	"dependencies": {
		"dotenv": "^14.3.0",
		"express": "^4.18.1",
		"mongodb": "^4.3.1",
		"nanoid": "^3.3.4",
		"pandora-common": "github:Project-Pandora-Game/pandora-common#cac525e",
		"socket.io": "^4.4.1",
		"socket.io-client": "^4.4.1"
	}
}<|MERGE_RESOLUTION|>--- conflicted
+++ resolved
@@ -12,14 +12,9 @@
 		"build": "tsc -p ./tsconfig.src.json",
 		"build:swc": "swc src -d dist",
 		"predev": "rimraf dist",
-<<<<<<< HEAD
 		"dev": "tsc-watch -p ./tsconfig.src.json --noClear --onFirstSuccess \"nodemon --watch dist --watch .env --signal SIGTERM --enable-source-maps -r dotenv/config dist/index.js --development\"",
 		"start": "node --enable-source-maps -r dotenv/config dist/index.js",
-		"lint": "eslint --max-warnings 0 .",
-=======
-		"dev": "echo \"Error: no dev command specified\" && exit 1",
 		"lint": "eslint --max-warnings 0 --report-unused-disable-directives .",
->>>>>>> e2c44a15
 		"lint:fix": "eslint --fix .",
 		"type-check": "tsc -p . --noEmit",
 		"type-check:test": "tsc -p ./tsconfig.test.json --noEmit",
@@ -30,7 +25,14 @@
 		"postinstall": "node scripts/postinstall.cjs"
 	},
 	"dependencies": {
-		"lodash": "^4.17.21"
+		"dotenv": "^14.3.0",
+		"express": "^4.18.1",
+		"lodash": "^4.17.21",
+		"mongodb": "^4.3.1",
+		"nanoid": "^3.3.4",
+		"pandora-common": "github:Project-Pandora-Game/pandora-common#cac525e",
+		"socket.io": "^4.4.1",
+		"socket.io-client": "^4.4.1"
 	},
 	"devDependencies": {
 		"@swc/cli": "^0.1.57",
@@ -45,21 +47,9 @@
 		"jest": "^28.0.3",
 		"nodemon": "^2.0.16",
 		"rimraf": "^3.0.2",
-<<<<<<< HEAD
+		"ts-mockito": "^2.6.1",
 		"tsc-watch": "^5.0.3",
-=======
-		"ts-mockito": "^2.6.1",
->>>>>>> e2c44a15
 		"tslib": "^2.4.0",
 		"typescript": "^4.6.4"
-	},
-	"dependencies": {
-		"dotenv": "^14.3.0",
-		"express": "^4.18.1",
-		"mongodb": "^4.3.1",
-		"nanoid": "^3.3.4",
-		"pandora-common": "github:Project-Pandora-Game/pandora-common#cac525e",
-		"socket.io": "^4.4.1",
-		"socket.io-client": "^4.4.1"
 	}
 }