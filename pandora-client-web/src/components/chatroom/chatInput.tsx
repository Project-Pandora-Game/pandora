import { AssertNotNullable, CharacterId, IChatRoomStatus, IChatType, RoomId } from 'pandora-common';
import React, { createContext, ForwardedRef, forwardRef, ReactElement, ReactNode, RefObject, useContext, useEffect, useMemo, useRef, useState } from 'react';
import { noop } from 'lodash';
import { Character } from '../../character/character';
import { useChatRoomCharacters, useChatRoomData, useChatRoomMessageSender, useChatroomRequired, useChatRoomSetPlayerStatus, useChatRoomStatus } from '../gameContext/chatRoomContextProvider';
import { useEvent } from '../../common/useEvent';
import { AutocompleteDisplyData, CommandAutocomplete, CommandAutocompleteCycle, COMMAND_KEY, RunCommand } from './commandsProcessor';
import { toast } from 'react-toastify';
import { TOAST_OPTIONS_ERROR } from '../../persistentToast';
import { Button } from '../common/Button/Button';
import { usePlayerId } from '../gameContext/playerContextProvider';
import './chatroom.scss';
import { BrowserStorage } from '../../browserStorage';
import { useShardConnector } from '../gameContext/shardConnectorContextProvider';
import classNames from 'classnames';
import { Row } from '../common/container/container';

export type IChatInputHandler = {
	focus: () => void;
	setValue: (value: string) => void;
	target: Character | null;
	setTarget: (target: CharacterId | null) => void;
	editing: number | null;
	setEditing: (editing: number | null) => boolean;
	autocompleteHint: AutocompleteDisplyData | null;
	setAutocompleteHint: (hint: AutocompleteDisplyData | null) => void;
	mode: ChatMode | null;
	setMode: (mode: ChatMode | null) => void;
	ref: RefObject<HTMLTextAreaElement>;
};

const chatInputContext = createContext<IChatInputHandler>({
	focus: noop,
	setValue: noop,
	target: null,
	setTarget: noop,
	editing: null,
	setEditing: () => false,
	autocompleteHint: null,
	setAutocompleteHint: noop,
	mode: null,
	setMode: noop,
	ref: null as unknown as RefObject<HTMLTextAreaElement>,
});

type ChatInputSave = {
	input: string;
	roomId: RoomId | null;
};
const InputResore = BrowserStorage.createSession<ChatInputSave>('saveChatInput', { input: '', roomId: null });

type ChatMode = {
	type: IChatType,
	raw: boolean,
	description: string,
};

export function ChatInputContextProvider({ children }: { children: React.ReactNode }) {
	const ref = useRef<HTMLTextAreaElement>(null);
	const [target, setTarget] = useState<Character | null>(null);
	const [editing, setEditingState] = useState<number | null>(null);
	const [autocompleteHint, setAutocompleteHint] = useState<AutocompleteDisplyData | null>(null);
	const [mode, setMode] = useState<ChatMode | null>(null);
	const characters = useChatRoomCharacters();
	const sender = useChatRoomMessageSender();
	const playerId = usePlayerId();
	const roomId = useChatRoomData()?.id;

	useEffect(() => {
		if (!roomId)
			return;

		if (roomId !== InputResore.value.roomId) {
			InputResore.value = { input: '', roomId };
		}
	}, [roomId]);

	const setEditing = useEvent((messageId: number | null) => {
		setEditingState(messageId);
		if (!messageId) {
			ref.current?.focus();
			return true;
		}
		const { text, target: targetId } = sender.getMessageEdit(messageId) ?? {};
		if (!text) {
			return false;
		}
		if (targetId) {
			const targetCharacter = characters?.find((c) => c.data.id === targetId);
			if (targetCharacter) {
				setTarget(targetCharacter);
			} else {
				toast(`Character ${targetId} not found`, TOAST_OPTIONS_ERROR);
			}
		}
		if (ref.current) {
			ref.current.value = text;
			ref.current.focus();
		}
		return true;
	});

	// Handler to autofocus chat input
	useEffect(() => {
		const keyPressHandler = (ev: KeyboardEvent) => {
			if (
				ref.current &&
				// Only if no other input is selected
				(!document.activeElement || !(document.activeElement instanceof HTMLInputElement || document.activeElement instanceof HTMLTextAreaElement)) &&
				// Only if this isn't a special key or key combo
				!ev.ctrlKey &&
				!ev.metaKey &&
				!ev.altKey &&
				ev.key.length === 1
			) {
				ref.current.focus();
			}
		};
		window.addEventListener('keypress', keyPressHandler);
		return () => {
			window.removeEventListener('keypress', keyPressHandler);
		};
	}, []);

	const context = useMemo(() => ({
		focus: () => ref.current?.focus(),
		setValue: (value: string) => {
			if (ref.current) {
				ref.current.value = value;
			}
			InputResore.value = { input: value, roomId: InputResore.value.roomId };
		},
		target,
		setTarget: (t: CharacterId | null) => {
			if (t === playerId) {
				return;
			}
			setTarget(!t ? null : characters?.find((c) => c.data.id === t) ?? null);
		},
		editing,
		setEditing,
		autocompleteHint,
		setAutocompleteHint,
		mode,
		setMode,
		ref,
	}), [target, editing, setEditing, autocompleteHint, setAutocompleteHint, playerId, characters, mode]);

	return (
		<chatInputContext.Provider value={ context }>
			{ children }
		</chatInputContext.Provider>
	);
}

export function ChatInputArea({ messagesDiv, scroll, newMessageCount }: { messagesDiv: RefObject<HTMLDivElement>; scroll: (forceScroll: boolean) => void, newMessageCount: number }) {
	const { ref } = useChatInput();
	return (
		<>
			<AutoCompleteHint />
			<UnreadMessagesIndicator newMessageCount={ newMessageCount } scroll={ scroll } />
			<TypingIndicator />
			<Modifiers scroll={ scroll } />
			<TextArea ref={ ref } messagesDiv={ messagesDiv } />
		</>
	);
}

function TextAreaImpl({ messagesDiv }: { messagesDiv: RefObject<HTMLDivElement> }, ref: ForwardedRef<HTMLTextAreaElement>) {
	const lastInput = useRef('');
	const timeout = useRef<number>();
	const setPlayerStatus = useChatRoomSetPlayerStatus();
	const chatRoom = useChatroomRequired();
	const sender = useChatRoomMessageSender();
	const chatInput = useChatInput();
	const { target, editing, setEditing, setValue, setAutocompleteHint, mode } = chatInput;

	const shardConnector = useShardConnector();
	AssertNotNullable(shardConnector);

	const inputEnd = useEvent(() => {
		if (timeout.current) {
			clearTimeout(timeout.current);
			timeout.current = 0;
		}
		setPlayerStatus('none');
	});

	const updateCommandHelp = useEvent((textarea: HTMLTextAreaElement) => {
		let input = textarea.value;
		if (
			input.startsWith(COMMAND_KEY) &&
			!input.startsWith(COMMAND_KEY + COMMAND_KEY) &&
			editing == null
		) {
			input = input.slice(1, textarea.selectionStart || textarea.value.length);

			const autocompleteResult = CommandAutocomplete(input, {
				shardConnector,
				chatRoom,
				messageSender: sender,
				inputHandlerContext: chatInput,
			});

			setAutocompleteHint({
				replace: textarea.value,
				result: autocompleteResult,
				index: null,
			});
		} else {
			setAutocompleteHint(null);
		}
	});

	const onKeyDown = useEvent((ev: React.KeyboardEvent<HTMLTextAreaElement>) => {
		const textarea = ev.currentTarget;
		if (ev.key === 'Enter' && !ev.shiftKey) {
			ev.preventDefault();
			ev.stopPropagation();
			try {
				setAutocompleteHint(null);
				let input = textarea.value;
				if (
					input.startsWith(COMMAND_KEY) &&
					!input.startsWith(COMMAND_KEY + COMMAND_KEY) &&
					editing == null
				) {
					// Process command
					if (RunCommand(input.slice(1), {
						displayError(error) {
							toast(error, TOAST_OPTIONS_ERROR);
						},
						shardConnector,
						chatRoom,
						messageSender: sender,
						inputHandlerContext: chatInput,
					})) {
						textarea.value = '';
					}
				} else {
					// Double command key escapes itself
					if (input.startsWith(COMMAND_KEY + COMMAND_KEY)) {
						input = input.slice(1);
					}
					input = input.trim();
					// Ignore empty input, unless editing
					if (editing == null && !input) {
						return;
					}
					// TODO ... all options
					sender.sendMessage(input, {
						target: target?.data.id,
						editing: editing || undefined,
						type: mode?.type || undefined,
						raw: mode?.raw || undefined,
					});
					textarea.value = '';
					setEditing(null);
				}
			} catch (error) {
				if (error instanceof Error) {
					toast(error.message, TOAST_OPTIONS_ERROR);
				}
				return;
			}
		}
		if (ev.key === 'Tab' && textarea.value.startsWith(COMMAND_KEY) && !textarea.value.startsWith(COMMAND_KEY + COMMAND_KEY)) {
			ev.preventDefault();
			ev.stopPropagation();
			try {
				// Process command
				const inputPosition = textarea.selectionStart || textarea.value.length;
				const input = textarea.value.slice(1, textarea.selectionStart);

				const autocompleteResult = CommandAutocompleteCycle(input, {
					displayError(error) {
						toast(error, TOAST_OPTIONS_ERROR);
					},
					shardConnector,
					chatRoom,
					messageSender: sender,
					inputHandlerContext: chatInput,
				});

				const replacementStart = COMMAND_KEY + autocompleteResult.replace;

				textarea.value = replacementStart + textarea.value.slice(inputPosition).trimStart();
				textarea.setSelectionRange(replacementStart.length, replacementStart.length, 'none');
				setAutocompleteHint(autocompleteResult);

			} catch (error) {
				if (error instanceof Error) {
					toast(error.message, TOAST_OPTIONS_ERROR);
				}
			}
			return;
		}
		if (ev.key === 'ArrowUp' && !textarea.value.trim()) {
			ev.preventDefault();
			ev.stopPropagation();
			const edit =  sender.getLastMessageEdit();
			if (edit) {
				setEditing(edit);
				return;
			}
		}
		if ((ev.key === 'PageUp' || ev.key === 'PageDown') && !ev.shiftKey) {
			messagesDiv.current?.focus();
			return;
		}
		if (ev.key === 'Escape' && editing) {
			ev.preventDefault();
			ev.stopPropagation();
			setEditing(null);
			setValue('');
			return;
		}

		const value = textarea.value;
		if (value === lastInput.current)
			return;

		lastInput.current = value;
		InputResore.value = { input: value, roomId: InputResore.value.roomId };
		let nextStatus: null | { status: IChatRoomStatus, target?: CharacterId } = null;
		const trimmed = value.trim();
		if (trimmed.length > 0 && (!value.startsWith(COMMAND_KEY) || value.startsWith(COMMAND_KEY + COMMAND_KEY))) {
			nextStatus = { status: target ? 'whispering' : 'typing', target: target?.data.id };
		} else {
			nextStatus = { status: 'none' };
		}

		if (nextStatus.status === 'none') {
			inputEnd();
			return;
		}

		setPlayerStatus(nextStatus.status, nextStatus.target);

		if (timeout.current) {
			clearTimeout(timeout.current);
			timeout.current = 0;
		}
		timeout.current = setTimeout(() => inputEnd(), 3_000);
	});

	const onChange = useEvent((ev: React.ChangeEvent<HTMLTextAreaElement>) => {
		updateCommandHelp(ev.target);
	});

	useEffect(() => () => inputEnd(), [inputEnd]);

	return <textarea ref={ ref } onKeyDown={ onKeyDown } onChange={ onChange } onBlur={ inputEnd } defaultValue={ InputResore.value.input } />;
}

const TextArea = forwardRef(TextAreaImpl);

export function useChatInput(): IChatInputHandler {
	return useContext(chatInputContext);
}

function TypingIndicator(): ReactElement {
	let statuses = useChatRoomStatus();
	const playerId = usePlayerId();

	statuses = statuses.filter((s) => s.data.id !== playerId && (s.status === 'typing' || s.status === 'whispering'));

	const extra: ReactNode[] = [];
	if (statuses.filter((s) => s.status === 'typing').length > 3) {
		statuses = statuses.filter((s) => s.status !== 'typing');
		extra.push(<span key='extra-multiple-typing'>Multiple people are typing</span>);
	}

	return (
		<div className='typing-indicator'>
			{ statuses.map(({ data, status }) => (
				<span key={ data.id }>
					<span style={ { color: data.settings.labelColor } }>{ data.name } </span>
					({ data.id })
					{ ' is ' }
					{ status }
				</span>
			)) }
			{ extra }
		</div>
	);
}

<<<<<<< HEAD
function Modifiers({ scroll }: { scroll: () => void }): ReactElement {
	const { target, setTarget, editing, setEditing, setValue, mode, setMode } = useChatInput();
=======
function UnreadMessagesIndicator({ newMessageCount, scroll }: { newMessageCount: number, scroll: (forceScroll: boolean) => void }): ReactElement | null {
	if (newMessageCount === 0) {
		return null;
	}

	const indicatorText = `Unread chat message${newMessageCount > 1 ? `s (${newMessageCount})` : ''}`;

	return (
		<button className='unread-messages-indicator' onClick={ () => scroll(true) }>
			<Row className='flex-1' alignX='space-between'>
				<span>{ indicatorText }</span>
				<span>Click to scroll to the end</span>
			</Row>
		</button>
	);
}

function Modifiers({ scroll }: { scroll: (forceScroll: boolean) => void }): ReactElement {
	const { target, setTarget, editing, setEditing, setValue } = useChatInput();
>>>>>>> efd87353
	const lastHasTarget = useRef(target !== null);
	const lastEditing = useRef(editing);

	useEffect(() => {
		if (lastHasTarget.current !== (target !== null) || lastEditing.current !== editing) {
			scroll(false);
			lastHasTarget.current = target !== null;
			lastEditing.current = editing;
		}
	}, [target, editing, scroll]);

	return (
		<div className='input-modifiers'>
			{ target && (
				<span>
					{ 'Whispering to ' }
					<span style={ { color: target.data.settings.labelColor } }>{ target.data.name }</span>
					{ ' ' }
					({ target.data.id })
					{ ' ' }
					<Button className='slim' onClick={ () => setTarget(null) }>Cancel</Button>
				</span>
			) }
			{ editing && (
				<span>
					{ 'Editing message ' }
					<Button className='slim' onClick={ () => {
						setEditing(null);
						setValue('');
					} }>
						Cancel
					</Button>
				</span>
			) }
			{ mode && !(mode.type === 'chat' && !mode.raw) && (
				<span>
					{ mode.description }
					{ ' ' }
					<Button className='slim' onClick={ () => setMode(null) }>Cancel</Button>
				</span>
			) }
		</div>
	);
}

function AutoCompleteHint(): ReactElement | null {
	const { autocompleteHint, ref } = useChatInput();

	const chatRoom = useChatroomRequired();
	const sender = useChatRoomMessageSender();
	const chatInput = useChatInput();
	const { setAutocompleteHint } = chatInput;

	const shardConnector = useShardConnector();
	AssertNotNullable(shardConnector);
	if (!autocompleteHint?.result)
		return null;

	let onlyShowOption = -1;
	if (autocompleteHint.result.options.length === 1) {
		onlyShowOption = 0;
	} else if (ref.current) {
		onlyShowOption = autocompleteHint.result.options.findIndex((option) => COMMAND_KEY + option.replaceValue === ref.current?.value);
	}

	return (
		<div className='autocomplete-hint'>
			<div>
				{ autocompleteHint.result.header }
				{
					autocompleteHint.result.options.length > 0 &&
						<>
							<hr />
							{
								autocompleteHint.result.options.map((option, index) => (
									(onlyShowOption === -1 || onlyShowOption === index) &&
									<span key={ index }
										className={ classNames({ selected: index === autocompleteHint.index }) }
										onClick={ (ev) => {
											const textarea = ref.current;
											if (!textarea)
												return;

											ev.preventDefault();
											ev.stopPropagation();

											const inputPosition = textarea.selectionStart || textarea.value.length;
											const input = option.replaceValue + ' ';

											textarea.value = COMMAND_KEY + input + textarea.value.slice(inputPosition).trimStart();
											textarea.focus();
											textarea.setSelectionRange(input.length + 1, input.length + 1, 'none');

											const autocompleteResult = CommandAutocomplete(input, {
												shardConnector,
												chatRoom,
												messageSender: sender,
												inputHandlerContext: chatInput,
											});

											setAutocompleteHint({
												replace: textarea.value,
												result: autocompleteResult,
												index: null,
											});
										} }
									>
										{option.displayValue}
									</span>
								))
							}
						</>
				}
				{
					onlyShowOption >= 0 &&
						<>
							<hr />
							{ autocompleteHint.result.options[onlyShowOption]?.longDescription }
						</>
				}
			</div>
		</div>
	);
}<|MERGE_RESOLUTION|>--- conflicted
+++ resolved
@@ -386,10 +386,6 @@
 	);
 }
 
-<<<<<<< HEAD
-function Modifiers({ scroll }: { scroll: () => void }): ReactElement {
-	const { target, setTarget, editing, setEditing, setValue, mode, setMode } = useChatInput();
-=======
 function UnreadMessagesIndicator({ newMessageCount, scroll }: { newMessageCount: number, scroll: (forceScroll: boolean) => void }): ReactElement | null {
 	if (newMessageCount === 0) {
 		return null;
@@ -408,8 +404,7 @@
 }
 
 function Modifiers({ scroll }: { scroll: (forceScroll: boolean) => void }): ReactElement {
-	const { target, setTarget, editing, setEditing, setValue } = useChatInput();
->>>>>>> efd87353
+	const { target, setTarget, editing, setEditing, setValue, mode, setMode } = useChatInput();
 	const lastHasTarget = useRef(target !== null);
 	const lastEditing = useRef(editing);
 
