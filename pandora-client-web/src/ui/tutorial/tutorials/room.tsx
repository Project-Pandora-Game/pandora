import React from 'react';
import { ExternalLink } from '../../../components/common/link/externalLink';
import { usePlayerData } from '../../../components/gameContext/playerContextProvider';
import { MakeTutorialConditionFlag, type TutorialConfig } from '../tutorialSystem/tutorialConfig';

export const TUTORIAL_ROOM: TutorialConfig = {
	id: 'room',
	name: `Pandora introduction`,
	description: (
		<p>
			This tutorial will teach you about the very basics of Pandora.
		</p>
	),
	stages: [
		{
			steps: [
				{
					text: <>Please switch back to the room screen.</>,
					hideWhenCompleted: true,
					conditions: [{
						type: 'url',
						url: '/room',
					}],
				},
				{
					text: (
						<>
							<p>
								Now that you have a character, lets look at what you can do in Pandora.
							</p>
							<p>
								This tutorial will explain what you see right now - the room and the controls - as well as some basic actions you can do.
							</p>
						</>
					),
					conditions: [{ type: 'next' }],
				},
			],
		},
		{
			steps: [
				{
					text: <>Please switch back to the room screen.</>,
					hideWhenCompleted: true,
					conditions: [{
						type: 'url',
						url: '/room',
					}],
				},
				{
					text: (
						<>
							<p>
								First lets have a look at the "Header".<br />
								Header shows some basic information about your state and allows quickly navigating to some other screens.
							</p>
							<p>
								<i>
									Note: If you are on a mobile device, or a device with a narrow screen, the contents of the header might be collapsed.
									To open the header in such a case, you can click the "hamburger" button that appears in the top-right corner of the screen.
								</i>
							</p>
						</>
					),
					highlight: [{ query: '.Header', inset: true }],
					conditions: [{ type: 'next' }],
				},
				{
					text: (
						<p>
							On the very left (or top if you are are on a narrow device) you can see your currently selected character's name.<br />
							This can be useful, as Pandora allows you to open multiple characters from the same account at the same time - so long you open each in a different browser tab.
						</p>
					),
					highlight: [{ query: '.Header .leftHeader > span', inset: true }],
					conditions: [{ type: 'next' }],
				},
				{
					text: (
						<p>
							On the the right (or bottom) you can see the account you are currently logged into.<br />
							While Pandora does not forbid the creation of multiple accounts, you cannot log into multiple accounts at the same time.
						</p>
					),
					highlight: [{ query: '.Header .rightHeader > span', inset: true }],
					conditions: [{ type: 'next' }],
				},
				{
					text: (
						<p>
							The "Leave" button allows you to leave the current space (more on that in later tutorials),<br />
							change to another character, or completely log out of your account.
						</p>
					),
					highlight: [{ query: '.Header .rightHeader > button[title="Leave"]', inset: true }],
					conditions: [{ type: 'next' }],
				},
				{
					text: (
						<p>
							The "Settings" button opens the settings. Those are explained in later tutorial.
						</p>
					),
					highlight: [{ query: '.Header .rightHeader > button[title="Settings"]', inset: true }],
					conditions: [{ type: 'next' }],
				},
				{
					text: (
						// TODO: Update text once tutorial for contacts/DMs is ready
						<p>
							The "Contacts" button opens your contact list, where you can see people you added (or blocked), as well as new contact requests.<br />
							It also allows you to send direct messages to others - even while they are offline.<br />
							<i>Tutorial for this is not yet ready.</i>
						</p>
					),
					highlight: [{ query: '.Header .rightHeader > button[title="Contacts"]', inset: true }],
					conditions: [{ type: 'next' }],
				},
				{
					text: (
						// TODO: Update text once notifications menu is implemented
						<p>
							The "Notifications" button is work in progress...<br />
							Currently you can click it to simply clear any pending notifications.<br />
							Later on we are planning for it to open a list of pending notifications, allowing you to go through them.
						</p>
					),
					highlight: [{ query: '.Header .rightHeader > button[title="Notifications"]', inset: true }],
					conditions: [{ type: 'next' }],
				},
				{
					text: (
						<p>
							And finally, the "Wiki" button was already mentioned in the previous tutorial.<br />
							Perhaps unsurprisingly, it opens Pandora's wiki.
						</p>
					),
					highlight: [{ query: '.Header .rightHeader > button[title="Wiki"]', inset: true }],
					conditions: [{ type: 'next' }],
				},
			],
		},
		{
			steps: [
				{
					text: <>Please switch back to the room screen.</>,
					hideWhenCompleted: true,
					conditions: [{
						type: 'url',
						url: '/room',
					}],
				},
				{
					text: (
						<>
							<p>
								Now lets explain the screen you currently see in front of you.
							</p>
							<p>
								The "Room" screen has two parts.<br />
								On the left you can see the room your character is currently inside.
							</p>
						</>
					),
					highlight: [{ query: '.roomScreen .room-scene' }],
					conditions: [{ type: 'next' }],
				},
				{
					text: (
						<p>
							On the right (or bottom) are various controls, such as information about the current room/space, chat, and some controls for your character.
						</p>
					),
					highlight: [{ query: '.roomScreen .interactionArea' }],
					conditions: [{ type: 'next' }],
				},
			],
		},
		{
			steps: [
				{
					text: <>Please switch back to the room screen.</>,
					hideWhenCompleted: true,
					conditions: [{
						type: 'url',
						url: '/room',
					}],
				},
				{
					text: (
						<>
							<p>
								The room view shows the room's background, any characters currently visible inside, and any room devices/items deployed in the room (if the room has any).<br />
							</p>
							<p>
								<i>
									Note: The room background is just an image and cannot be interacted with.<br />
									Later, you will learn about items placeable into the room that can be interacted with.
								</i>
							</p>
						</>
					),
					highlight: [{ query: '.roomScreen .room-scene' }],
					conditions: [{ type: 'next' }],
				},
				{
					text: (
						<p>
							You can use your mouse and drag any empty space to move the camera around (or drag with your finger on a touchscreen).<br />
							Mouse wheel (desktop) or pinching gesture (mobile) can be used to zoom in or out.<br />
							Finally, double-clicking any empty space will reset the camera to show the whole room.
						</p>
					),
					conditions: [{ type: 'next' }],
				},
			],
		},
		{
			steps: [
				{
					text: <>Please switch back to the room screen.</>,
					hideWhenCompleted: true,
					conditions: [{
						type: 'url',
						url: '/room',
					}],
				},
				{
					text: (
						<>
							<p>
								In the room, you can find your character. Under each character you can see their name.
							</p>
							<p>
								<i>Note: You can hide character names with a toggle in the "Personal space" tab.</i>
							</p>
						</>
					),
					// TODO: Graphics highlight - player character.
					conditions: [{ type: 'next' }],
				},
				{
					text: (
						<>
							<p>
								Click on your character's name to open its context menu.
							</p>
							<p>
								<i>Note: This can be done even if the name is hidden - just click where the name would be.</i>
							</p>
						</>
					),
					// TODO: Graphics highlight - player character's label.
					conditions: [{
						type: 'elementQuery',
						query: '.context-menu',
					}],
				},
				{
					text: (
						<>
							<p>
								In the context menu you can do several quick actions with the character.<br />
								The actions available to you will change depending on various things, such as if this is your character or not,
								or if you are the current space's administrator.
							</p>
							<p>
								At the top of the menu you can see the name of the character again.<br />
								Next to the name in parenthesis is the character's unique identifier. This "id" is used in many menus,
								so it is useful to be aware of it.
							</p>
							<p>
								<i>Note: All character identifiers are in the form of small letter "c" followed by one or more digits.</i>
							</p>
						</>
					),
					highlight: [
						{ query: '.context-menu' },
					],
					conditions: [{ type: 'next' }],
				},
				{
					text: (
						<>
							<p>
								The actions you can do with your own character are:
							</p>
							<ul>
								<li>Opening its wardrobe. (this is covered in much more detail in later tutorials)</li>
							</ul>
						</>
					),
					highlight: [{
						query: '.context-menu button',
						filter: (element) => element.innerText.includes('Wardrobe'),
					}],
					conditions: [{ type: 'next' }],
				},
				{
					text: (
						<ul>
							<li>Opening your character's and your account's profile. (this is explained in later tutorial)</li>
						</ul>
					),
					highlight: [{
						query: '.context-menu button',
						filter: (element) => element.innerText.includes('Profile'),
					}],
					conditions: [{ type: 'next' }],
				},
				{
					text: (
						<ul>
							<li>Entering move mode, allowing for movement in the room.</li>
						</ul>
					),
					highlight: [{
						query: '.context-menu button',
						filter: (element) => element.innerText.includes('Move'),
					}],
					conditions: [{ type: 'next' }],
				},
				{
					text: (
						<ul>
							<li>Entering posing mode, allowing for custom poses. (posing is explained in later tutorial)</li>
						</ul>
					),
					highlight: [{
						query: '.context-menu button',
						filter: (element) => element.innerText.includes('Pose'),
					}],
					conditions: [{ type: 'next' }],
				},
			],
		},
		{
			steps: [
				{
					text: <>Please switch back to the room screen.</>,
					hideWhenCompleted: true,
					conditions: [{
						type: 'url',
						url: '/room',
					}],
				},
				{
					text: (
						<p>
							Please click the "Move" button to switch to the move mode.
						</p>
					),
					highlight: [{
						query: '.context-menu button',
						filter: (element) => element.innerText.includes('Move'),
					}],
					conditions: [
						MakeTutorialConditionFlag('roomSceneMode', (value) => value.mode === 'moveCharacter'),
					],
				},
				{
					text: (
						<>
							<p>
								In this mode you can see two circles with arrows under the character.<br />
								By dragging the red/green arrows, you can move in the room.<br />
								By dragging the blue up/down arrow, you can fly! Or sink into the ground...<br />
								This can be useful for finely positioning your character elevation against another object.
							</p>
							<p>
								You can also click the circles:<br />
<<<<<<< HEAD
								Clicking the circle with blue up/down arrow resets your "flying",
=======
								Clicking the circle with blue up/down arrow resets your elevation,<br />
>>>>>>> 2aa6a4f6
								while clicking the circle with red/green arrows exits the move mode.
							</p>
							<p>
								In the middle of the character there is also third button that allows you to quickly switch to character posing mode.
							</p>
							<p>
								Feel free to experiment with moving your character and then click next.
							</p>
						</>
					),
					// TODO: If we get highlight can we do this one at a time?
					conditions: [{ type: 'next' }],
				},
			],
		},
		{
			steps: [
				{
					text: <>Please switch back to the room screen.</>,
					hideWhenCompleted: true,
					conditions: [{
						type: 'url',
						url: '/room',
					}],
				},
				{
					text: (
						<p>
							Please exit the movement mode by clicking the circle with the red/green arrows.
						</p>
					),
					conditions: [
						MakeTutorialConditionFlag('roomSceneMode', (value) => value.mode === 'normal'),
					],
				},
				{
					text: (
						<p>
							You can also quickly move the character without having to switch to move mode every time.<br />
							To quickly move your character simply drag its name instead of clicking it.
						</p>
					),
					conditions: [{ type: 'next' }],
				},
			],
		},
		{
			steps: [
				{
					text: <>Please switch back to the room screen.</>,
					hideWhenCompleted: true,
					conditions: [{
						type: 'url',
						url: '/room',
					}],
				},
				{
					text: (
						<p>
							Great! That is all for the room part of the screen for now.<br />
							Lets move to the basic controls Pandora has.
						</p>
					),
					highlight: [{ query: '.roomScreen .interactionArea' }],
					conditions: [{ type: 'next' }],
				},
				{
					text: <>Open the "Personal Space" tab.</>,
					conditions: [{
						type: 'elementQuery',
						query: '.roomScreen .tab.active',
						filter: (e) => e.innerText.includes('Personal space'),
					}],
					highlight: [{
						query: '.roomScreen .tab',
						filter: (e) => e.innerText.includes('Personal space'),
					}],
				},
				{
					text: (
						<>
							<p>
								As you can see, you are currently in your own "personal space".
							</p>
							<p>
								Every character has their own personal space, which functions as a singleplayer lobby - no other characters can enter it.<br />
								It cannot be deleted or given up. You will automatically end up in this space when your
								selected character is not in any other space.<br />
								You can find more about personal spaces in the context help or in the wiki.
							</p>
							<p>
								The other type of space is a public (or private/invite-only) space.<br />
								Those will be covered by a later tutorial.
							</p>
						</>
					),
					highlight: [{
						query: '.roomScreen .tab-content',
					}],
					conditions: [{ type: 'next' }],
				},
			],
		},
		{
			steps: [
				{
					text: <>Please switch back to the room screen.</>,
					hideWhenCompleted: true,
					conditions: [{
						type: 'url',
						url: '/room',
					}],
				},
				{
					text: <>Open the "Personal Space" tab.</>,
					hideWhenCompleted: true,
					conditions: [{
						type: 'elementQuery',
						query: '.roomScreen .tab.active',
						filter: (e) => e.innerText.includes('Personal space'),
					}],
					highlight: [{
						query: '.roomScreen .tab',
						filter: (e) => e.innerText.includes('Personal space'),
					}],
				},
				{
					text: (
						<>
							<p>
								The "Personal space" tab allows you to do many actions, most of which will be explained in later tutorials.
							</p>
							<p>
								The part we would like to point out right now is the list of characters currently inside this space.<br />
								As this is a personal space, you can only see yourself here, but in a public room you can always see everyone currently inside using this list.
							</p>
						</>
					),
					highlight: [{ query: '.character-info' }],
					conditions: [{ type: 'next' }],
				},
				{
					text: (
						<>
							<p>
								For each character there are several quick actions you can do, such as opening their Wardrobe or Profile.
							</p>
							<p>
								You can also click any character's name in the list to open the same menu as when clicking the name under their character in the room.<br />
								Try doing so now.
							</p>
						</>
					),
					highlight: [{ query: '.character-info legend.player > button:has(.colorStrip)' }],
					conditions: [{
						type: 'elementQuery',
						query: '.context-menu',
					}],
				},
			],
		},
		{
			steps: [
				{
					text: <>Please switch back to the room screen.</>,
					hideWhenCompleted: true,
					conditions: [{
						type: 'url',
						url: '/room',
					}],
				},
				{
					text: (
						<p>
							The second tab we will briefly cover in this tutorial is the "Chat".<br />
							Please switch to it now.
						</p>
					),
					hideWhenCompleted: true,
					conditions: [{
						type: 'elementQuery',
						query: '.roomScreen .tab.active',
						filter: (e) => e.innerText.includes('Chat'),
					}],
					highlight: [{
						query: '.roomScreen .tab',
						filter: (e) => e.innerText.includes('Chat'),
					}],
				},
				{
					text: (
						<>
							<p>
								Chat is the most essential part of Pandora, as you use it to communicate with others and roleplay your character's actions.<br />
								It also shows actions that you or others do in the current space.
							</p>
							<p>
								As chat is a core part of Pandora, it also is a powerful tool.<br />
								While this tutorial will only introduce the basics, you can find more details about it in the <ExternalLink href='https://project-pandora.com/wiki/spaces'>"Spaces" wiki page</ExternalLink>.
							</p>
						</>
					),
					conditions: [{ type: 'next' }],
				},
			],
		},
		// TODO: Some important changes are also shown (showcase server message)
		{
			steps: [
				{
					text: <>Please switch back to the room screen.</>,
					hideWhenCompleted: true,
					conditions: [{
						type: 'url',
						url: '/room',
					}],
				},
				{
					text: <>Open the "Chat" tab.</>,
					hideWhenCompleted: true,
					conditions: [{
						type: 'elementQuery',
						query: '.roomScreen .tab.active',
						filter: (e) => e.innerText.includes('Chat'),
					}],
					highlight: [{
						query: '.roomScreen .tab',
						filter: (e) => e.innerText.includes('Chat'),
					}],
				},
				{
					text: function Text() {
						const player = usePlayerData();

						return (
							<>
								<p>
									The most common usage is your character saying something out loud.<br />
									To do that simply type a message and send it with [Enter].
								</p>
								<p>
									A good way to start might be greeting, followed by saying who you are - it is likely no-one saw your character before, after all.<br />
									Try saying "Hello! I'm { player?.name ?? '<your name>' }." now.
								</p>
							</>
						);
					},
					conditions: [{
						type: 'elementQuery',
						query: '.message.chat span',
						filter: (e) => ['hi', 'hello', 'greeting'].some((greeting) => e.innerText.toLowerCase().includes(greeting)),
					}],
					highlight: [{
						query: '.chatArea textarea',
					}],
				},
				{
					text: '',
					conditions: [{ type: 'next' }],
				},
			],
		},
		{
			steps: [
				{
					text: <>Please switch back to the room screen.</>,
					hideWhenCompleted: true,
					conditions: [{
						type: 'url',
						url: '/room',
					}],
				},
				{
					text: <>Open the "Chat" tab.</>,
					hideWhenCompleted: true,
					conditions: [{
						type: 'elementQuery',
						query: '.roomScreen .tab.active',
						filter: (e) => e.innerText.includes('Chat'),
					}],
					highlight: [{
						query: '.roomScreen .tab',
						filter: (e) => e.innerText.includes('Chat'),
					}],
				},
				{
					text: (
						<>
							<p>
								The second most common usage is your character performing an action.<br />
								This can be done by starting your message with a '*' (star) or using the '/me' command.<br />
								This type of action is called "emote".
							</p>
							<p>
								Example of this is your character waving.<br />
								Try emoting that using "*waves" now.
							</p>
							<p>
								<i>
									Note: Using a '*' will automatically add your character's name at the beginning of your emote.<br />
									If you want to avoid that (for example to roleplay something happening in the environment), you can use '**' (two stars) or the '/emote' command instead.
								</i>
							</p>
						</>
					),
					conditions: [{
						type: 'elementQuery',
						query: '.message.me span',
						filter: (e) => ['wave'].some((greeting) => e.innerText.toLowerCase().includes(greeting)),
					}],
					highlight: [{
						query: '.chatArea textarea',
					}],
				},
				{
					text: '',
					conditions: [{ type: 'next' }],
				},
			],
		},
		{
			steps: [
				{
					text: <>Please switch back to the room screen.</>,
					hideWhenCompleted: true,
					conditions: [{
						type: 'url',
						url: '/room',
					}],
				},
				{
					text: <>Open the "Chat" tab.</>,
					hideWhenCompleted: true,
					conditions: [{
						type: 'elementQuery',
						query: '.roomScreen .tab.active',
						filter: (e) => e.innerText.includes('Chat'),
					}],
					highlight: [{
						query: '.roomScreen .tab',
						filter: (e) => e.innerText.includes('Chat'),
					}],
				},
				{
					text: (
						<>
							<p>
								Another type of messages similar to emotes are actions.<br />
								Actions differ from emotes in that they are not written by users,
								but come from an action that was recognized, performed, and enforced by Pandora.<br />
								As such they cannot be forged or edited.
							</p>
							<p>
								These usually happen as a result of interacting with character's items,
								but can also be created through the use of various commands.<br />
								Try doing just that by using the "/dice" command to roll a dice.
							</p>
						</>
					),
					conditions: [{
						type: 'elementQuery',
						query: '.message.action',
					}],
					highlight: [{
						query: '.chatArea textarea',
					}],
				},
				{
					text: '',
					conditions: [{ type: 'next' }],
				},
			],
		},
		{
			steps: [
				{
					text: <>Please switch back to the room screen.</>,
					hideWhenCompleted: true,
					conditions: [{
						type: 'url',
						url: '/room',
					}],
				},
				{
					text: <>Open the "Chat" tab.</>,
					hideWhenCompleted: true,
					conditions: [{
						type: 'elementQuery',
						query: '.roomScreen .tab.active',
						filter: (e) => e.innerText.includes('Chat'),
					}],
					highlight: [{
						query: '.roomScreen .tab',
						filter: (e) => e.innerText.includes('Chat'),
					}],
				},
				{
					text: (
						<>
							<p>
								The third most important usage is saying something out‑of‑character (OOC).<br />
								OOC means it isn't simply your character saying it, but you, as a person, are saying so.<br />
								This can be done by starting your message with a '((' (two opening parenthesis) or using the '/ooc' command.
							</p>
							<p>
								Try saying anything in OOC now.
							</p>
						</>
					),
					conditions: [{
						type: 'elementQuery',
						query: '.message.ooc',
					}],
					highlight: [{
						query: '.chatArea textarea',
					}],
				},
				{
					text: (
						<>
							<p>
								Remember, the [OOC] tag in front of a message signals everyone that this text was not spoken by your character but comes from the human user behind the screen.<br />
								It can be, for example, used to convey limits, talk about not being comfortable with how the scene is going, or to indicate that you have to leave the club soon.<br />
								It is especially used to ask to be let go or to stop the play, representing a kind of "safeword" usage.
							</p>
							<p>
								It is generally frowned upon using this to talk as your character in this way (IC‑in‑OOC), especially if done to circumvent some in‑character restrictions, such as the character being gagged.
								It also makes it confusing for others to differentiate if the message is meant to be understood as from the character or the user behind it.
							</p>
							<p>
								<strong>Please respect the responsible use of OOC and take the content seriously. It is no longer fun and games if someone asks to be freed in an OOC message!</strong>
							</p>
						</>
					),
					conditions: [{ type: 'next' }],
				},
			],
		},
		{
			steps: [
				{
					text: (
						<>
							<p>
								This concludes the tutorial regarding the basics of Pandora!
							</p>
							<p>
								The remaining tutorials always focus on one, more specific subject, but we recommend trying them in order, as later tutorials might build on knowledge from previous ones.
							</p>
							<p>
								If you ever need a short summary of this tutorial, you can find that and more in the <ExternalLink href='https://project-pandora.com/wiki/new'>"New User Guide" wiki page</ExternalLink>.
							</p>
						</>
					),
					conditions: [{ type: 'next' }],
				},
			],
		},
	],
};<|MERGE_RESOLUTION|>--- conflicted
+++ resolved
@@ -369,18 +369,14 @@
 							</p>
 							<p>
 								You can also click the circles:<br />
-<<<<<<< HEAD
-								Clicking the circle with blue up/down arrow resets your "flying",
-=======
-								Clicking the circle with blue up/down arrow resets your elevation,<br />
->>>>>>> 2aa6a4f6
+								Clicking the circle with blue up/down arrow resets your elevation,
 								while clicking the circle with red/green arrows exits the move mode.
 							</p>
 							<p>
 								In the middle of the character there is also third button that allows you to quickly switch to character posing mode.
 							</p>
 							<p>
-								Feel free to experiment with moving your character and then click next.
+								Feel free to experiment with movingyour character and then click next.
 							</p>
 						</>
 					),
