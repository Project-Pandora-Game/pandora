--- conflicted
+++ resolved
@@ -2,13 +2,8 @@
 import type { CharacterId } from '.';
 import type { CharacterAppearance } from '../assets/appearance';
 import { EffectsDefinition } from '../assets/effects';
-<<<<<<< HEAD
 import { AssetPropertiesResult, CreateAssetPropertiesResult, MergeAssetProperties } from '../assets/properties';
 import { ActionRoomContext } from '../chatroom';
-=======
-import { AssetPropertiesResult, CreateAssetPropertiesResult } from '../assets/properties';
-import { AppearanceActionRoomContext } from '../chatroom';
->>>>>>> 1df9dbc5
 import { Muffler } from '../character/speech';
 import { SplitContainerPath } from '../assets/appearanceHelpers';
 import type { Item } from '../assets/item';
