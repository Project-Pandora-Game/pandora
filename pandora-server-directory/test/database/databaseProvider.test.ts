--- conflicted
+++ resolved
@@ -10,13 +10,8 @@
 describe('InitDatabaseForTests()', () => {
 	it('sets given database', async () => {
 		const instance = new MockDatabase();
-<<<<<<< HEAD
 		await InitDatabase(instance);
 		expect(() => GetDatabase()).not.toThrow();
-=======
-		await InitDatabaseForTests(instance);
-		expect(() => GetDatabase()).not.toThrowError();
->>>>>>> 23b99b70
 		expect(GetDatabase()).toBe(instance);
 	});
 });