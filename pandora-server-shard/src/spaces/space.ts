--- conflicted
+++ resolved
@@ -36,11 +36,8 @@
 	type IChatMessageAction,
 } from 'pandora-common';
 import { assetManager } from '../assets/assetManager';
-<<<<<<< HEAD
+import type { Character } from '../character/character';
 import { AssetFrameworkGlobalStateManipulator } from 'pandora-common/dist/assets/manipulators/globalStateManipulator';
-=======
-import type { Character } from '../character/character';
->>>>>>> 91192aac
 
 const MESSAGE_EDIT_TIMEOUT = 1000 * 60 * 20; // 20 minutes
 const ACTION_CACHE_TIMEOUT = 60_000; // 10 minutes
