{
	"compilerOptions": {
		"target": "ES6",
		"lib": ["DOM", "ESNext"],
		"module": "ESNext",
		"moduleResolution": "Node",
		"experimentalDecorators": true,
		"esModuleInterop": true,
		"baseUrl": "./src",
		"outDir": "./dist",
		"sourceMap": true,
		"removeComments": true,
		"strict": true,
		"noImplicitOverride": true,
<<<<<<< HEAD
		"noImplicitReturns": true,
		"noUncheckedIndexedAccess": true,
		"jsx": "react",
		"resolveJsonModule": true
=======
		"noImplicitReturns": true
>>>>>>> 232d2745
	},
	"include": ["./src/**/*"]
}<|MERGE_RESOLUTION|>--- conflicted
+++ resolved
@@ -12,14 +12,9 @@
 		"removeComments": true,
 		"strict": true,
 		"noImplicitOverride": true,
-<<<<<<< HEAD
 		"noImplicitReturns": true,
-		"noUncheckedIndexedAccess": true,
 		"jsx": "react",
 		"resolveJsonModule": true
-=======
-		"noImplicitReturns": true
->>>>>>> 232d2745
 	},
 	"include": ["./src/**/*"]
 }